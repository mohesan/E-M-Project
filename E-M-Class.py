import numpy as np

class EMsim:
    """ This Class is used to simulate the motion of particles with charges under
    the influence of an electric field
    Attributes:
            phase-space
            t_start
            t_end
            t_step_base
            t
            boundary

    Methods:
            a_e_field
            a_e_particle
            max_v
            collisions
            update
            display

    """

    def __init__(self, phase_space, mass, charge, t_data = (0, 1, 0.1), boundary=False, fields = False):
        """Sets up the simulation

        Args:
            phase_space - a numpy matrix, where each row corresponds to the phase space
                          of each particle. e.g. [p1 p2 p3 ...] 
                          where p1 = [x1 y1 z1 vx1 vy1 vz1 q1 m1]
                          where ther 1st three are positions, followed by 3 velocities 
                          followed by the charge and mass of the particle


        """

        self.phase_space = phase_space
        self.t_start, self.t_end, self.t_step_base = t_data
        self.t = self.t_start
        self.boundary = boundary
<<<<<<< HEAD
        self.fields = fields

    def a_e_field(self, particle):
        pos = particle[:3]
        vel = particle[3:6]
        charge = particle[6]
        mass = particle[7]
        # check if the fields are varying
        if callable(self.fields):
            # calculate the fields( time dependent) and store only the e-field
            # wasteful in m-field calculation is long
            e_field = self.fields(self.t, pos)[0,:]
=======
        self.mass = mass
        self.charge = charge
>>>>>>> e3d73ae0

        return 0

    def a_e_particle(self, p_index):
        # k_e is the Coulomb's constant
        k_e = 8.99*(10**9)
        # indicies of other particles
        iop = np.arange(len(self.phase_space))
        # difference in positions of all particles with respect to the one being analyzed
        x_dif = self.phase_space[iop != p_index,0] - self.phase[p_index,0]
        y_dif = self.phase_space[iop != p_index,1] - self.phase[p_index,1]
        z_dif = self.phase_space[iop != p_index,2] - self.phase[p_index,2] 

        # an array of the cube of the absolute distance between the particles
        d_cube = (x_dif**2 + y_dif**2 + z_dif**2)**(3/2)
        # charge divided by the the distance cubed
        c_d_dc = self.charge[iop != p_index]/(d_cube)

        # charge/(mass* k_e)
        c_div_m = self.charge[p_index]/(k_e*self.mass[p_index])

        a_x = c_div_m*np.sum(x_dif*c_d_dc)
        a_y = c_div_m*np.sum(y_dif*c_d_dc)
        a_z = c_div_m*np.sum(z_dif*c_d_dc)

        return np.array((a_x,a_y,a_z))

    def max_v(self):
        return 0

    def collisions(self):
        return 0

    def update(self):
<<<<<<< HEAD
=======
        return 0

    def display(self):
>>>>>>> e3d73ae0
        return 0<|MERGE_RESOLUTION|>--- conflicted
+++ resolved
@@ -38,7 +38,8 @@
         self.t_start, self.t_end, self.t_step_base = t_data
         self.t = self.t_start
         self.boundary = boundary
-<<<<<<< HEAD
+        self.mass = mass
+        self.charge = charge
         self.fields = fields
 
     def a_e_field(self, particle):
@@ -51,10 +52,6 @@
             # calculate the fields( time dependent) and store only the e-field
             # wasteful in m-field calculation is long
             e_field = self.fields(self.t, pos)[0,:]
-=======
-        self.mass = mass
-        self.charge = charge
->>>>>>> e3d73ae0
 
         return 0
 
@@ -89,10 +86,7 @@
         return 0
 
     def update(self):
-<<<<<<< HEAD
-=======
         return 0
 
     def display(self):
->>>>>>> e3d73ae0
         return 0